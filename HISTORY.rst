.. :changelog:

Release History
---------------

<<<<<<< HEAD
1.0.0 (?)
+++++++++
- Deprecated `internetarchive.mine` (use: https://github.com/jjjake/iamine).
- `ia` now looks for plugins installed under the 'internetarchive.cli.puglins'
  entry_point, and the `internetarchive` module looks for plugins installed under
  the 'internetarchive.plugins' entry_point.
- `internetarchive.iacli` package renamed to `internetarchive.cli`.
=======
0.8.3 2015-05-18
++++++++++++++++
- Fixed append to work like a standard metadata update if the metadata field
  does not yet exist for the given item.
>>>>>>> 1c1e4826

0.8.0 2015-03-09
++++++++++++++++
- Encode filenames in upload URLs.

0.7.9 2015-01-26
++++++++++++++++
- Fixed bug in `internetarchive.config.get_auth_config` (i.e. `ia configure`)
  where logged-in cookies returned expired within hours. Cookies should now be
  valid for about one year.

0.7.8 2014-12-23
++++++++++++++++
- Output error message when downloading non-existing files in `ia download` rather
  than raising Python exception.
- Fixed IOError in `ia search` when using `head`, `tail`, etc..
- Simplified `ia search` to output only JSON, rather than doing any special
  formatting.
- Added experimental support for creating pex binaries of ia in `Makefile`. 

0.7.7 2014-12-17
++++++++++++++++
- Simplified `ia configure`. It now only asks for Archive.org email/password and
  automatically adds S3 keys and Archive.org cookies to config.
  See `internetarchive.config.get_auth_config()`.

0.7.6 2014-12-17
++++++++++++++++
- Write metadata to stdout rather than stderr in `ia mine`.
- Added options to search archive.org/v2.
- Added destdir option to download files/itemdirs to a given destination dir.

0.7.5 2014-10-08
++++++++++++++++
- Fixed typo.

0.7.4 2014-10-08
++++++++++++++++
- Fixed missing "import" typo in `internetarchive.iacli.ia_upload`.

0.7.3 2014-10-08
++++++++++++++++
- Added progress bar to `ia mine`.
- Fixed unicode metadata support for `upload()`.

0.7.2 2014-09-16
++++++++++++++++
- Suppress `KeyboardInterrupt` exceptions and exit with status code 130.
- Added ability to skip downloading files based on checksum in `ia download`,
  `Item.download()`, and `File.download()`.
- `ia download` is now verbose by default. Output can be suppressed with the `--quiet`
  flag.
- Added an option to not download into item directories, but rather the current working
  directory (i.e. `ia download --no-directories <id>`).
- Added/fixed support for modifying different metadata targets (i.e. files/logo.jpg).

0.7.1 2014-08-25
++++++++++++++++
- Added `Item.s3_is_overloaded()` method for S3 status check. This method is now used on
  retries in the upload method now as well. This will avoid uploading any data if a 503
  is expected. If a 503 is still returned, retries are attempted.
- Added `--status-check` option to `ia upload` for S3 status check.
- Added `--source` parameter to `ia list` for returning files matching IA source (i.e. 
  original, derivative, metadata, etc.).
- Added support to `ia upload` for setting remote-name if only a single file is being
  uploaded.
- Derive tasks are now only queued after the last file has been uploaded.
- File URLs are now quoted in `File` objects, for downloading files with specail
  characters in their filenames

0.7.0 2014-07-23
++++++++++++++++
- Added support for retry on S3 503 SlowDown errors.

0.6.9 2014-07-15
++++++++++++++++
- Added support for \n and \r characters in upload headers.
- Added support for reading filenames from stdin when using the `ia delete` command.

0.6.8 2014-07-11 
++++++++++++++++

- The delete `ia` subcommand is now verbose by default.
- Added glob support to the delete `ia` subcommand (i.e. `ia delete --glob='*jpg'`).
- Changed indexed metadata elements to clobber values instead of insert.
- AWS_ACCESS_KEY_ID and AWS_SECRET_ACCESS_KEY are now deprecated.
  IAS3_ACCESS_KEY and IAS3_SECRET_KEY must be used if setting IAS3
  keys via environment variables.<|MERGE_RESOLUTION|>--- conflicted
+++ resolved
@@ -3,7 +3,6 @@
 Release History
 ---------------
 
-<<<<<<< HEAD
 1.0.0 (?)
 +++++++++
 - Deprecated `internetarchive.mine` (use: https://github.com/jjjake/iamine).
@@ -11,12 +10,11 @@
   entry_point, and the `internetarchive` module looks for plugins installed under
   the 'internetarchive.plugins' entry_point.
 - `internetarchive.iacli` package renamed to `internetarchive.cli`.
-=======
+
 0.8.3 2015-05-18
 ++++++++++++++++
 - Fixed append to work like a standard metadata update if the metadata field
   does not yet exist for the given item.
->>>>>>> 1c1e4826
 
 0.8.0 2015-03-09
 ++++++++++++++++
