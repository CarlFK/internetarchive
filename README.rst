--- conflicted
+++ resolved
@@ -100,13 +100,6 @@
 
     $ ia metadata <identifier> --modify="foo:bar" --modify="baz:foooo"
 
-<<<<<<< HEAD
-=======
-Data Mining
-~~~~~~~~~~~
-
-IA Mine can be used for data mining Archive.org metadata and search results: `https://github.com/jjjake/iamine <https://github.com/jjjake/iamine>`__.
->>>>>>> f0f9ff12
 
 Searching
 ~~~~~~~~~
